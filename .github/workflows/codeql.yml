--- conflicted
+++ resolved
@@ -23,11 +23,7 @@
       fail-fast: false
 
     steps:
-<<<<<<< HEAD
-      - uses: step-security/harden-runner@63c24ba6bd7ba022e95695ff85de572c04a18142
-=======
-      - uses: step-security/harden-runner@6c3b1c91e8873ae0c705b0709f957c7a6a5eaf10 # pin@main
->>>>>>> d18d0a4a
+      - uses: step-security/harden-runner@6c3b1c91e8873ae0c705b0709f957c7a6a5eaf10
         with:
           disable-sudo: true
           egress-policy: block
@@ -39,11 +35,7 @@
             sum.golang.org:443
 
       - name: Checkout repository
-<<<<<<< HEAD
-        uses: actions/checkout@cd7d8d697e10461458bc61a30d094dc601a8b017
-=======
-        uses: actions/checkout@1d96c772d19495a3b5c517cd2bc0cb401ea0529f # pin@main
->>>>>>> d18d0a4a
+        uses: actions/checkout@1d96c772d19495a3b5c517cd2bc0cb401ea0529f
 
       # Initializes the CodeQL tools for scanning.
       - name: Initialize CodeQL
